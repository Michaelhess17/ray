// Copyright 2022 The Ray Authors.
//
// Licensed under the Apache License, Version 2.0 (the "License");
// you may not use this file except in compliance with the License.
// You may obtain a copy of the License at
//
//  http://www.apache.org/licenses/LICENSE-2.0
//
// Unless required by applicable law or agreed to in writing, software
// distributed under the License is distributed on an "AS IS" BASIS,
// WITHOUT WARRANTIES OR CONDITIONS OF ANY KIND, either express or implied.
// See the License for the specific language governing permissions and
// limitations under the License.

#pragma once

#include <memory>

#include "ray/gcs/gcs_client/gcs_client.h"
#include "src/ray/protobuf/usage.pb.h"

namespace ray {
namespace gcs {
class UsageStatsClient {
 public:
  explicit UsageStatsClient(const std::string &gcs_address,
<<<<<<< HEAD
                            instrumented_io_context &io_service,
                            ClusterID cluster_id);
=======
                            ClusterID cluster_id,
                            instrumented_io_context &io_service);
>>>>>>> 6a7521cd

  /// C++ version of record_extra_usage_tag in usage_lib.py
  ///
  /// \param key The tag key which MUST be a registered TagKey in usage_lib.py.
  /// \param value The tag value.
  void RecordExtraUsageTag(usage::TagKey key, const std::string &value);

  // Report a monotonically increasing counter.
  void RecordExtraUsageCounter(usage::TagKey key, int64_t counter);

 private:
  /// Kee in-sync with the same constants defined in usage_constants.py
  static constexpr char kExtraUsageTagPrefix[] = "extra_usage_tag_";
  static constexpr char kUsageStatsNamespace[] = "usage_stats";

  std::unique_ptr<GcsClient> gcs_client_;
};
}  // namespace gcs
}  // namespace ray<|MERGE_RESOLUTION|>--- conflicted
+++ resolved
@@ -24,13 +24,8 @@
 class UsageStatsClient {
  public:
   explicit UsageStatsClient(const std::string &gcs_address,
-<<<<<<< HEAD
-                            instrumented_io_context &io_service,
-                            ClusterID cluster_id);
-=======
                             ClusterID cluster_id,
                             instrumented_io_context &io_service);
->>>>>>> 6a7521cd
 
   /// C++ version of record_extra_usage_tag in usage_lib.py
   ///
