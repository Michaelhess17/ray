import asyncio
import logging
from dataclasses import asdict
from datetime import datetime
from typing import Callable, List, Tuple, Optional

import aiohttp.web
from aiohttp.web import Response
from abc import ABC, abstractmethod
from ray._private.usage.usage_lib import TagKey, record_extra_usage_tag
import ray.dashboard.optional_utils as dashboard_optional_utils
import ray.dashboard.utils as dashboard_utils
from ray.dashboard.consts import (
    RAY_STATE_SERVER_MAX_HTTP_REQUEST,
    RAY_STATE_SERVER_MAX_HTTP_REQUEST_ALLOWED,
    RAY_STATE_SERVER_MAX_HTTP_REQUEST_ENV_NAME,
)
from ray.dashboard.datacenter import DataSource
from ray.dashboard.modules.log.log_manager import LogsManager
from ray.dashboard.optional_utils import rest_response
from ray.dashboard.state_aggregator import StateAPIManager
from ray.dashboard.utils import Change
from ray.util.state.common import (
    RAY_MAX_LIMIT_FROM_API_SERVER,
    ListApiOptions,
    GetLogOptions,
    PredicateType,
    SupportedFilterType,
    SummaryApiOptions,
    SummaryApiResponse,
    DEFAULT_RPC_TIMEOUT,
    DEFAULT_LIMIT,
    DEFAULT_LOG_LIMIT,
)
from ray.util.state.exception import DataSourceUnavailable
from ray.util.state.state_manager import StateDataSourceClient
from ray.util.state.util import convert_string_to_type


logger = logging.getLogger(__name__)
routes = dashboard_optional_utils.ClassMethodRouteTable


class RateLimitedModule(ABC):
    """Simple rate limiter

    Inheriting from this class and decorate any class methods will
    apply simple rate limit.
    It will limit the maximal number of concurrent invocations of **all** the
    methods decorated.

    The below Example class will only allow 10 concurrent calls to A() and B()

    E.g.:

        class Example(RateLimitedModule):
            def __init__(self):
                super().__init__(max_num_call=10)

            @RateLimitedModule.enforce_max_concurrent_calls
            async def A():
                ...

            @RateLimitedModule.enforce_max_concurrent_calls
            async def B():
                ...

            async def limit_handler_(self):
                raise RuntimeError("rate limited reached!")

    """

    def __init__(self, max_num_call: int, logger: Optional[logging.Logger] = None):
        """
        Args:
            max_num_call: Maximal number of concurrent invocations of all decorated
                functions in the instance.
                Setting to -1 will disable rate limiting.

            logger: Logger
        """
        self.max_num_call_ = max_num_call
        self.num_call_ = 0
        self.logger_ = logger

    @staticmethod
    def enforce_max_concurrent_calls(func):
        """Decorator to enforce max number of invocations of the decorated func

        NOTE: This should be used as the innermost decorator if there are multiple
        ones.

        E.g., when decorating functions already with @routes.get(...), this must be
        added below then the routes decorators:
            ```
            @routes.get('/')
            @RateLimitedModule.enforce_max_concurrent_calls
            async def fn(self):
                ...

            ```
        """

        async def async_wrapper(self, *args, **kwargs):
            if self.max_num_call_ >= 0 and self.num_call_ >= self.max_num_call_:
                if self.logger_:
                    self.logger_.warning(
                        f"Max concurrent requests reached={self.max_num_call_}"
                    )
                return await self.limit_handler_()
            self.num_call_ += 1
            try:
                ret = await func(self, *args, **kwargs)
            finally:
                self.num_call_ -= 1
            return ret

        # Returning closure here to avoid passing 'self' to the
        # 'enforce_max_concurrent_calls' decorator.
        return async_wrapper

    @abstractmethod
    async def limit_handler_(self):
        """Handler that is invoked when max number of concurrent calls reached"""


class StateHead(dashboard_utils.DashboardHeadModule, RateLimitedModule):
    """Module to obtain state information from the Ray cluster.

    It is responsible for state observability APIs such as
    ray.list_actors(), ray.get_actor(), ray.summary_actors().
    """

    def __init__(
        self,
        dashboard_head,
    ):
        """Initialize for handling RESTful requests from State API Client"""
        dashboard_utils.DashboardHeadModule.__init__(self, dashboard_head)
        # We don't allow users to configure too high a rate limit
        RateLimitedModule.__init__(
            self,
            min(
                RAY_STATE_SERVER_MAX_HTTP_REQUEST,
                RAY_STATE_SERVER_MAX_HTTP_REQUEST_ALLOWED,
            ),
        )
        self._state_api_data_source_client = None
        self._state_api = None
        self._log_api = None

        DataSource.nodes.signal.append(self._update_raylet_stubs)
        DataSource.agents.signal.append(self._update_agent_stubs)

    async def limit_handler_(self):
        return self._reply(
            success=False,
            error_message=(
                "Max number of in-progress requests="
                f"{self.max_num_call_} reached. "
                "To set a higher limit, set environment variable: "
                f"export {RAY_STATE_SERVER_MAX_HTTP_REQUEST_ENV_NAME}='xxx'. "
                f"Max allowed = {RAY_STATE_SERVER_MAX_HTTP_REQUEST_ALLOWED}"
            ),
            result=None,
        )

    def _get_filters_from_req(
        self, req: aiohttp.web.Request
    ) -> List[Tuple[str, PredicateType, SupportedFilterType]]:
        filter_keys = req.query.getall("filter_keys", [])
        filter_predicates = req.query.getall("filter_predicates", [])
        filter_values = req.query.getall("filter_values", [])
        assert len(filter_keys) == len(filter_values)
        filters = []
        for key, predicate, val in zip(filter_keys, filter_predicates, filter_values):
            filters.append((key, predicate, val))
        return filters

    def _options_from_req(self, req: aiohttp.web.Request) -> ListApiOptions:
        """Obtain `ListApiOptions` from the aiohttp request."""
        limit = int(
            req.query.get("limit")
            if req.query.get("limit") is not None
            else DEFAULT_LIMIT
        )

        if limit > RAY_MAX_LIMIT_FROM_API_SERVER:
            raise ValueError(
                f"Given limit {limit} exceeds the supported "
                f"limit {RAY_MAX_LIMIT_FROM_API_SERVER}. Use a lower limit."
            )

        timeout = int(req.query.get("timeout", 30))
        filters = self._get_filters_from_req(req)
        detail = convert_string_to_type(req.query.get("detail", False), bool)
        exclude_driver = convert_string_to_type(
            req.query.get("exclude_driver", True), bool
        )

        return ListApiOptions(
            limit=limit,
            timeout=timeout,
            filters=filters,
            detail=detail,
            exclude_driver=exclude_driver,
        )

    def _summary_options_from_req(self, req: aiohttp.web.Request) -> SummaryApiOptions:
        timeout = int(req.query.get("timeout", DEFAULT_RPC_TIMEOUT))
        filters = self._get_filters_from_req(req)
        summary_by = req.query.get("summary_by", None)
        return SummaryApiOptions(
            timeout=timeout, filters=filters, summary_by=summary_by
        )

    def _reply(self, success: bool, error_message: str, result: dict, **kwargs):
        """Reply to the client."""
        return rest_response(
            success=success,
            message=error_message,
            result=result,
            convert_google_style=False,
            **kwargs,
        )

    async def _update_raylet_stubs(self, change: Change):
        """Callback that's called when a new raylet is added to Datasource.

        Datasource is a api-server-specific module that's updated whenever
        api server adds/removes a new node.

        Args:
            change: The change object. Whenever a new node is added
                or removed, this callback is invoked.
                When new node is added: information is in `change.new`.
                When a node is removed: information is in `change.old`.
                When a node id is overwritten by a new node with the same node id:
                    `change.old` contains the old node info, and
                    `change.new` contains the new node info.
        """
        if change.old:
            # When a node is deleted from the DataSource or it is overwritten.
            node_id, node_info = change.old
            self._state_api_data_source_client.unregister_raylet_client(node_id)
        if change.new:
            # When a new node information is written to DataSource.
            node_id, node_info = change.new
            self._state_api_data_source_client.register_raylet_client(
                node_id,
                node_info["nodeManagerAddress"],
                int(node_info["nodeManagerPort"]),
                int(node_info["runtimeEnvAgentPort"]),
            )

    async def _update_agent_stubs(self, change: Change):
        """Callback that's called when a new agent is added to Datasource."""
        if change.old:
            node_id, _ = change.old
            self._state_api_data_source_client.unregister_agent_client(node_id)
        if change.new:
            # When a new node information is written to DataSource.
            node_id, ports = change.new
            ip = DataSource.node_id_to_ip[node_id]
            self._state_api_data_source_client.register_agent_client(
                node_id,
                ip,
                int(ports[1]),
            )

    async def _handle_list_api(
        self, list_api_fn: Callable[[ListApiOptions], dict], req: aiohttp.web.Request
    ):
        try:
            result = await list_api_fn(option=self._options_from_req(req))
            return self._reply(
                success=True,
                error_message="",
                result=asdict(result),
            )
        except DataSourceUnavailable as e:
            return self._reply(success=False, error_message=str(e), result=None)

    @routes.get("/api/v0/actors")
    @RateLimitedModule.enforce_max_concurrent_calls
    async def list_actors(self, req: aiohttp.web.Request) -> aiohttp.web.Response:
        record_extra_usage_tag(TagKey.CORE_STATE_API_LIST_ACTORS, "1")
        return await self._handle_list_api(self._state_api.list_actors, req)

    @routes.get("/api/v0/jobs")
    @RateLimitedModule.enforce_max_concurrent_calls
    async def list_jobs(self, req: aiohttp.web.Request) -> aiohttp.web.Response:
        record_extra_usage_tag(TagKey.CORE_STATE_API_LIST_JOBS, "1")
        try:
            result = await self._state_api.list_jobs(option=self._options_from_req(req))
            return self._reply(
                success=True,
                error_message="",
                result=asdict(result),
            )
        except DataSourceUnavailable as e:
            return self._reply(success=False, error_message=str(e), result=None)

    @routes.get("/api/v0/nodes")
    @RateLimitedModule.enforce_max_concurrent_calls
    async def list_nodes(self, req: aiohttp.web.Request) -> aiohttp.web.Response:
        record_extra_usage_tag(TagKey.CORE_STATE_API_LIST_NODES, "1")
        return await self._handle_list_api(self._state_api.list_nodes, req)

    @routes.get("/api/v0/placement_groups")
    @RateLimitedModule.enforce_max_concurrent_calls
    async def list_placement_groups(
        self, req: aiohttp.web.Request
    ) -> aiohttp.web.Response:
        record_extra_usage_tag(TagKey.CORE_STATE_API_LIST_PLACEMENT_GROUPS, "1")
        return await self._handle_list_api(self._state_api.list_placement_groups, req)

    @routes.get("/api/v0/workers")
    @RateLimitedModule.enforce_max_concurrent_calls
    async def list_workers(self, req: aiohttp.web.Request) -> aiohttp.web.Response:
        record_extra_usage_tag(TagKey.CORE_STATE_API_LIST_WORKERS, "1")
        return await self._handle_list_api(self._state_api.list_workers, req)

    @routes.get("/api/v0/tasks")
    @RateLimitedModule.enforce_max_concurrent_calls
    async def list_tasks(self, req: aiohttp.web.Request) -> aiohttp.web.Response:
        record_extra_usage_tag(TagKey.CORE_STATE_API_LIST_TASKS, "1")
        return await self._handle_list_api(self._state_api.list_tasks, req)

    @routes.get("/api/v0/objects")
    @RateLimitedModule.enforce_max_concurrent_calls
    async def list_objects(self, req: aiohttp.web.Request) -> aiohttp.web.Response:
        record_extra_usage_tag(TagKey.CORE_STATE_API_LIST_OBJECTS, "1")
        return await self._handle_list_api(self._state_api.list_objects, req)

    @routes.get("/api/v0/runtime_envs")
    @RateLimitedModule.enforce_max_concurrent_calls
    async def list_runtime_envs(self, req: aiohttp.web.Request) -> aiohttp.web.Response:
        record_extra_usage_tag(TagKey.CORE_STATE_API_LIST_RUNTIME_ENVS, "1")
        return await self._handle_list_api(self._state_api.list_runtime_envs, req)

<<<<<<< HEAD
    def filter_events(self, events, severity_levels, source_types, **params):
        filtered_events = []

        # If custom field parameters are provided, extract them
        entity_name, entity_id = list(params.items())[0] if params else (None, None)

        for event in events:
            # Filter 1: severity_level and source_type
            if severity_levels and event["severity"] not in severity_levels:
                continue
            if source_types and event["source_type"] not in source_types:
                continue

            # Filter 2: custom_fields matching entity parameters (if provided)
            if entity_name and entity_id:
                custom_fields = event.get("custom_fields", {})
                if entity_id == "*":
                    if entity_name not in custom_fields:
                        continue
                elif custom_fields.get(entity_name) != entity_id:
                    continue

            # If the event passes both filters, append it
            filtered_events.append(event)

        return filtered_events

=======
>>>>>>> 26d7b0e9
    @routes.get("/api/v0/cluster_events")
    @RateLimitedModule.enforce_max_concurrent_calls
    async def list_cluster_events(
        self, req: aiohttp.web.Request
    ) -> aiohttp.web.Response:
        record_extra_usage_tag(TagKey.CORE_STATE_API_LIST_CLUSTER_EVENTS, "1")
        return await self._handle_list_api(self._state_api.list_cluster_events, req)
<<<<<<< HEAD

    @routes.get("/api/v1/cluster_events")
    @RateLimitedModule.enforce_max_concurrent_calls
    async def list_events(self, req: aiohttp.web.Request) -> aiohttp.web.Response:
        record_extra_usage_tag(TagKey.CORE_STATE_API_LIST_CLUSTER_EVENTS, "1")

        job_id = req.query.get("job_id", None)
        source_types = [s.capitalize() for s in req.query.getall("sourceType", [])]
        severity_levels = [
            s.capitalize() for s in req.query.getall("severityLevel", [])
        ]
        count = int(req.query.get("count", 200))

        # Filtering out specified keys from the query parameters and get {entity_name: entity_id}, for example, serve_app_name: "app"
        excluded_keys = ["job_id", "sourceType", "severityLevel", "count"]
        rest_of_query = {
            key: value for key, value in req.query.items() if key not in excluded_keys
        }

        all_events = await self._state_api_data_source_client.get_all_events_as_list(
            job_id
        )

        self.filter_events(all_events, severity_levels, source_types, **rest_of_query)

        all_events.sort(key=lambda entry: entry["timestamp"], reverse=True)
        all_events = all_events[:count]

        return self._reply(
            success=True,
            error_message="",
            result=all_events,
        )
=======
>>>>>>> 26d7b0e9

    @routes.get("/api/v0/logs")
    @RateLimitedModule.enforce_max_concurrent_calls
    async def list_logs(self, req: aiohttp.web.Request) -> aiohttp.web.Response:
        """Return a list of log files on a given node id.

        Unlike other list APIs that display all existing resources in the cluster,
        this API always require to specify node id and node ip.
        """
        record_extra_usage_tag(TagKey.CORE_STATE_API_LIST_LOGS, "1")
        glob_filter = req.query.get("glob", "*")
        node_id = req.query.get("node_id", None)
        node_ip = req.query.get("node_ip", None)
        timeout = int(req.query.get("timeout", DEFAULT_RPC_TIMEOUT))

        if not node_id and not node_ip:
            return self._reply(
                success=False,
                error_message=(
                    "Both node id and node ip are not provided. "
                    "Please provide at least one of them."
                ),
                result=None,
            )

        node_id = node_id or self._log_api.ip_to_node_id(node_ip)
        if not node_id:
            return self._reply(
                success=False,
                error_message=(
                    f"Cannot find matching node_id for a given node ip {node_ip}"
                ),
                result=None,
            )

        try:
            result = await self._log_api.list_logs(
                node_id, timeout, glob_filter=glob_filter
            )
        except DataSourceUnavailable as e:
            return self._reply(
                success=False,
                error_message=str(e),
                result=None,
                reason=str(e),
            )

        return self._reply(success=True, error_message="", result=result)

    @routes.get("/api/v0/logs/{media_type}")
    @RateLimitedModule.enforce_max_concurrent_calls
    async def get_logs(self, req: aiohttp.web.Request):
        record_extra_usage_tag(TagKey.CORE_STATE_API_GET_LOG, "1")
        options = GetLogOptions(
            timeout=int(req.query.get("timeout", DEFAULT_RPC_TIMEOUT)),
            node_id=req.query.get("node_id", None),
            node_ip=req.query.get("node_ip", None),
            media_type=req.match_info.get("media_type", "file"),
            filename=req.query.get("filename", None),
            actor_id=req.query.get("actor_id", None),
            task_id=req.query.get("task_id", None),
            submission_id=req.query.get("submission_id", None),
            pid=req.query.get("pid", None),
            lines=req.query.get("lines", DEFAULT_LOG_LIMIT),
            interval=req.query.get("interval", None),
            suffix=req.query.get("suffix", "out"),
            attempt_number=req.query.get("attempt_number", 0),
        )

        response = aiohttp.web.StreamResponse()
        response.content_type = "text/plain"
        await response.prepare(req)

        logger.info(f"Streaming logs with options: {options}")

        # NOTE: The first byte indicates the success / failure of individual
        # stream. If the first byte is b"1", it means the stream was successful.
        # If it is b"0", it means it is failed.
        try:
            async for logs_in_bytes in self._log_api.stream_logs(options):
                logs_to_stream = bytearray(b"1")
                logs_to_stream.extend(logs_in_bytes)
                await response.write(bytes(logs_to_stream))
            await response.write_eof()
            return response
        except asyncio.CancelledError:
            # This happens when the client side closes the connection.
            # Fofce close the connection and do no-op.
            response.force_close()
            raise
        except Exception as e:
            logger.exception(e)
            error_msg = bytearray(b"0")
            error_msg.extend(
                f"Closing HTTP stream due to internal server error.\n{e}".encode()
            )

            await response.write(bytes(error_msg))
            await response.write_eof()
            return response

    async def _handle_summary_api(
        self,
        summary_fn: Callable[[SummaryApiOptions], SummaryApiResponse],
        req: aiohttp.web.Request,
    ):
        result = await summary_fn(option=self._summary_options_from_req(req))
        return self._reply(
            success=True,
            error_message="",
            result=asdict(result),
        )

    @routes.get("/api/v0/tasks/summarize")
    @RateLimitedModule.enforce_max_concurrent_calls
    async def summarize_tasks(self, req: aiohttp.web.Request) -> aiohttp.web.Response:
        record_extra_usage_tag(TagKey.CORE_STATE_API_SUMMARIZE_TASKS, "1")
        return await self._handle_summary_api(self._state_api.summarize_tasks, req)

    @routes.get("/api/v0/actors/summarize")
    @RateLimitedModule.enforce_max_concurrent_calls
    async def summarize_actors(self, req: aiohttp.web.Request) -> aiohttp.web.Response:
        record_extra_usage_tag(TagKey.CORE_STATE_API_SUMMARIZE_ACTORS, "1")
        return await self._handle_summary_api(self._state_api.summarize_actors, req)

    @routes.get("/api/v0/objects/summarize")
    @RateLimitedModule.enforce_max_concurrent_calls
    async def summarize_objects(self, req: aiohttp.web.Request) -> aiohttp.web.Response:
        record_extra_usage_tag(TagKey.CORE_STATE_API_SUMMARIZE_OBJECTS, "1")
        return await self._handle_summary_api(self._state_api.summarize_objects, req)

    @routes.get("/api/v0/tasks/timeline")
    @RateLimitedModule.enforce_max_concurrent_calls
    async def tasks_timeline(self, req: aiohttp.web.Request) -> aiohttp.web.Response:
        job_id = req.query.get("job_id")
        download = req.query.get("download")
        result = await self._state_api.generate_task_timeline(job_id)
        if download == "1":
            # Support download if specified.
            now_str = datetime.now().strftime("%Y-%m-%d_%H-%M-%S")
            content_disposition = (
                f'attachment; filename="timeline-{job_id}-{now_str}.json"'
            )
            headers = {"Content-Disposition": content_disposition}
        else:
            headers = None
        return Response(text=result, content_type="application/json", headers=headers)

    @routes.get("/api/v0/delay/{delay_s}")
    async def delayed_response(self, req: aiohttp.web.Request):
        """Testing only. Response after a specified delay."""
        delay = int(req.match_info.get("delay_s", 10))
        await asyncio.sleep(delay)
        return self._reply(
            success=True,
            error_message="",
            result={},
            partial_failure_warning=None,
        )

    async def run(self, server):
        gcs_channel = self._dashboard_head.aiogrpc_gcs_channel
        self._state_api_data_source_client = StateDataSourceClient(
            gcs_channel, self._dashboard_head.gcs_aio_client
        )
        self._state_api = StateAPIManager(self._state_api_data_source_client)
        self._log_api = LogsManager(self._state_api_data_source_client)

    @staticmethod
    def is_minimal_module():
        return False<|MERGE_RESOLUTION|>--- conflicted
+++ resolved
@@ -339,7 +339,6 @@
         record_extra_usage_tag(TagKey.CORE_STATE_API_LIST_RUNTIME_ENVS, "1")
         return await self._handle_list_api(self._state_api.list_runtime_envs, req)
 
-<<<<<<< HEAD
     def filter_events(self, events, severity_levels, source_types, **params):
         filtered_events = []
 
@@ -367,8 +366,6 @@
 
         return filtered_events
 
-=======
->>>>>>> 26d7b0e9
     @routes.get("/api/v0/cluster_events")
     @RateLimitedModule.enforce_max_concurrent_calls
     async def list_cluster_events(
@@ -376,7 +373,6 @@
     ) -> aiohttp.web.Response:
         record_extra_usage_tag(TagKey.CORE_STATE_API_LIST_CLUSTER_EVENTS, "1")
         return await self._handle_list_api(self._state_api.list_cluster_events, req)
-<<<<<<< HEAD
 
     @routes.get("/api/v1/cluster_events")
     @RateLimitedModule.enforce_max_concurrent_calls
@@ -410,8 +406,6 @@
             error_message="",
             result=all_events,
         )
-=======
->>>>>>> 26d7b0e9
 
     @routes.get("/api/v0/logs")
     @RateLimitedModule.enforce_max_concurrent_calls
